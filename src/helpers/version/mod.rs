--- conflicted
+++ resolved
@@ -259,38 +259,7 @@
     }
 }
 
-<<<<<<< HEAD
 pub async fn search_stable_version(client: &Client) -> Result<String> {
-=======
-/// Searches for the stable version of Neovim from the GitHub releases.
-///
-/// This function sends a GET request to the GitHub API to fetch the latest 10 releases of the Neovim repository. It then deserializes the response into a vector of `UpstreamVersion` objects and finds the stable release and the version of the stable release.
-///
-/// # Arguments
-///
-/// * `client` - The HTTP client to use for the request.
-///
-/// # Returns
-///
-/// * `Result<String>` - Returns a `Result` that contains the tag name of the stable version, or an error if the operation failed.
-///
-/// # Errors
-///
-/// This function will return an error if:
-///
-/// * The GET request to the GitHub API fails.
-/// * The response from the GitHub API cannot be deserialized into a vector of `UpstreamVersion` objects.
-/// * The stable release or the version of the stable release cannot be found.
-///
-/// # Example
-///
-/// ```rust
-/// let client = Client::new();
-/// let stable_version = search_stable_version(&client).await.unwrap();
-/// println!("The stable version is {}", stable_version);
-/// ``
-async fn search_stable_version(client: &Client) -> Result<String> {
->>>>>>> 924719cb
     let response = client
         .get("https://api.github.com/repos/neovim/neovim/releases?per_page=10")
         .header("user-agent", "bob")
