use anyhow::{anyhow, Result};
use dialoguer::Confirm;
use reqwest::Client;
use std::env;
use std::path::{Path, PathBuf};
use std::process::Command;
use tokio::fs::{self};
use tracing::info;

use crate::config::{Config, ConfigFile};
use crate::handlers::{install_handler, InstallResult};
use crate::helpers;
use crate::helpers::directories::get_installation_directory;
use crate::helpers::version::types::{ParsedVersion, VersionType};

/// Starts the process of using a specified version.
///
/// This function checks if the specified version is already used, copies the Neovim proxy to the installation directory, installs the version if it's not already installed and used, switches to the version, and removes the "stable" directory if the version type is "Latest".
///
/// # Arguments
///
/// * `version` - The version to use.
/// * `install` - Whether to install the version if it's not already installed.
/// * `client` - The client to use for HTTP requests.
/// * `config` - The configuration for the operation.
///
/// # Returns
///
/// * `Result<()>` - Returns a `Result` that indicates whether the operation was successful or not.
///
/// # Errors
///
/// This function will return an error if:
///
/// * The version is not already used and it cannot be installed.
/// * The version cannot be switched to.
/// * The "stable" directory exists and it cannot be removed.
///
/// # Example
///
/// ```rust
/// let version = ParsedVersion::new("1.0.0");
/// let install = true;
/// let client = Client::new();
/// let config = Config::default();
/// start(version, install, &client, config).await.unwrap();
/// ```
pub async fn start(
    mut version: ParsedVersion,
    install: bool,
    client: &Client,
    config: ConfigFile,
) -> Result<()> {
    let is_version_used =
        helpers::version::is_version_used(&version.tag_name, &config.config).await;

    copy_nvim_proxy(&config).await?;
    if is_version_used && version.tag_name != "nightly" {
        info!("{} is already installed and used!", version.tag_name);
        return Ok(());
    }

    if install {
        match install_handler::start(&mut version, client, &config).await {
            Ok(success) => {
                if let InstallResult::NightlyIsUpdated = success {
                    if is_version_used {
                        info!("Nightly is already updated and used!");
                        return Ok(());
                    }
                }
            }
            Err(error) => return Err(error),
        }
    }

    switch(&config.config, &version).await?;

    if let VersionType::Latest = version.version_type {
        if fs::metadata("stable").await.is_ok() {
            fs::remove_dir_all("stable").await?;
        }
    }

    let installation_dir = get_installation_directory(&config.config).await?;

    add_to_path(installation_dir, config).await?;

    info!("You can now use {}!", version.tag_name);

    Ok(())
}

/// Switches to a specified version.
///
/// This function changes the current directory to the downloads directory, writes the version to a file named "used", and if the version is different from the version stored in `version_sync_file_location`, it also writes the version to `version_sync_file_location`.
///
/// # Arguments
///
/// * `config` - The configuration for the operation.
/// * `version` - The version to switch to.
///
/// # Returns
///
/// * `Result<()>` - Returns a `Result` that indicates whether the operation was successful or not.
///
/// # Errors
///
/// This function will return an error if:
///
/// * The downloads directory cannot be determined.
/// * The current directory cannot be changed to the downloads directory.
/// * The version cannot be written to the "used" file.
/// * The version cannot be read from `version_sync_file_location`.
/// * The version cannot be written to `version_sync_file_location`.
///
/// # Example
///
/// ```rust
/// let config = Config::default();
/// let version = ParsedVersion::new("1.0.0");
/// switch(&config, &version).await.unwrap();
/// ```
pub async fn switch(config: &Config, version: &ParsedVersion) -> Result<()> {
    std::env::set_current_dir(helpers::directories::get_downloads_directory(config).await?)?;

    let file_version: String = if version.version_type == VersionType::Hash {
        if version.non_parsed_string.len() <= 7 {
            let mut current_dir = env::current_dir()?;
            current_dir.push(&version.non_parsed_string);
            current_dir.push("full-hash.txt");
            let hash_result = fs::read_to_string(&current_dir).await;

            if let Ok(hash) = hash_result {
                hash
            } else {
                return Err(anyhow!(
                    "Full hash file doesn't exist, please rebuild this commit"
                ));
            }
        } else {
            version.non_parsed_string.to_string()
        }
    } else {
        version.tag_name.to_string()
    };

    fs::write("used", &file_version).await?;
    if let Some(version_sync_file_location) =
        helpers::version::get_version_sync_file_location(config).await?
    {
        // Write the used version to version_sync_file_location only if it's different
        let stored_version = fs::read_to_string(&version_sync_file_location).await?;
        if stored_version != version.non_parsed_string {
            fs::write(&version_sync_file_location, file_version).await?;
            info!(
                "Written version to {}",
                version_sync_file_location
                    .into_os_string()
                    .into_string()
                    .unwrap()
            );
        }
    }

    Ok(())
}

/// Copies the Neovim proxy to the installation directory.
///
/// This function gets the current executable's path, determines the installation directory, creates it if it doesn't exist, adds it to the system's PATH, and copies the current executable to the installation directory as "nvim" or "nvim.exe" (on Windows).
///
/// If a file named "nvim" or "nvim.exe" already exists in the installation directory, the function checks its version. If the version matches the current version, the function does nothing. Otherwise, it replaces the file with the current executable.
///
/// # Arguments
///
/// * `config` - The configuration for the operation.
///
/// # Returns
///
/// * `Result<()>` - Returns a `Result` that indicates whether the operation was successful or not.
///
/// # Errors
///
/// This function will return an error if:
///
/// * The current executable's path cannot be determined.
/// * The installation directory cannot be created.
/// * The installation directory cannot be added to the PATH.
/// * The version of the existing file cannot be determined.
/// * The existing file cannot be replaced.
///
/// # Example
///
/// ```rust
/// let config = Config::default();
/// copy_nvim_proxy(&config).await.unwrap();
/// ```
async fn copy_nvim_proxy(config: &ConfigFile) -> Result<()> {
    let exe_path = env::current_exe().unwrap();
    let mut installation_dir =
        helpers::directories::get_installation_directory(&config.config).await?;

    if fs::metadata(&installation_dir).await.is_err() {
        fs::create_dir_all(&installation_dir).await?;
    }

    if cfg!(windows) {
        installation_dir.push("nvim.exe");
    } else {
        installation_dir.push("nvim");
    }

    if fs::metadata(&installation_dir).await.is_ok() {
        let output = Command::new(&installation_dir)
            .arg("--&bob")
            .output()?
            .stdout;
        let version = String::from_utf8(output)?.trim().to_string();

        if version == env!("CARGO_PKG_VERSION") {
            return Ok(());
        }
    }

    info!("Updating neovim proxy");
    copy_file_with_error_handling(&exe_path, &installation_dir).await?;

    Ok(())
}

/// Asynchronously copies a file from `old_path` to `new_path`, handling specific OS errors.
///
/// This function attempts to copy a file from the specified `old_path` to the specified `new_path`.
/// If the file is being used by another process (OS error 26 or 32), it prints an error message
/// and returns an error indicating that the file is busy. For any other errors, it returns a
/// generic error with additional context.
///
/// # Arguments
///
/// * `old_path` - A reference to the source `Path` of the file to be copied.
/// * `new_path` - A reference to the destination `Path` where the file should be copied.
///
/// # Returns
///
/// This function returns a `Result<()>`. If the file is successfully copied, it returns `Ok(())`.
/// If an error occurs, it returns an `Err` with a detailed error message.
///
/// # Errors
///
/// This function will return an error in the following cases:
/// - If the file is being used by another process (OS error 26 or 32), it returns an error
///   indicating that the file is busy.
/// - For any other errors, it returns a generic error with additional context.
///
/// # Examples
///
/// ```rust
/// use std::path::Path;
/// use anyhow::Result;
///
/// #[tokio::main]
/// async fn main() -> Result<()> {
///     let old_path = Path::new("path/to/source/file");
///     let new_path = Path::new("path/to/destination/file");
///
///     copy_file_with_error_handling(&old_path, &new_path).await?;
///     Ok(())
/// }
/// ```
async fn copy_file_with_error_handling(old_path: &Path, new_path: &Path) -> Result<()> {
    match fs::copy(&old_path, &new_path).await {
        Ok(_) => Ok(()),
        Err(e) => match e.raw_os_error() {
            Some(26) | Some(32) => Err(anyhow::anyhow!(
                "The file {} is busy. Please make sure to close any processes using it.",
                old_path.display()
            )),
            _ => Err(anyhow::anyhow!(e).context("Failed to copy file")),
        },
    }
}

/// Adds the installation directory to the system's PATH.
///
/// This function checks if the installation directory is already in the PATH. If not, it adds the directory to the PATH.
///
/// # Arguments
///
/// * `installation_dir` - The directory to be added to the PATH.
///
/// # Returns
///
/// * `Result<()>` - Returns a `Result` that indicates whether the operation was successful or not.
///
/// # Errors
///
/// This function will return an error if:
///
/// * The installation directory cannot be converted to a string.
/// * The current user's environment variables cannot be accessed or modified (Windows only).
/// * The PATH environment variable cannot be read (non-Windows only).
///
/// # Example
///
/// ```rust
/// let installation_dir = Path::new("/usr/local/bin");
/// add_to_path(&installation_dir).unwrap();
/// ```
async fn add_to_path(installation_dir: PathBuf, config: ConfigFile) -> Result<()> {
    let installation_dir = installation_dir.to_str().unwrap();

    if what_the_path::shell::exists_in_path("nvim-bin") {
        return Ok(());
    }

    if config.config.add_neovim_binary_to_path == Some(false) {
        info!("Make sure to add {installation_dir} to $PATH");
        return Ok(());
    }

    if config.config.add_neovim_binary_to_path.is_none() {
        let confirmation = Confirm::new()
            .with_prompt("Add bob-managed Neovim binary to your $PATH automatically?")
            .interact()?;
        let mut temp_confg = config.clone();

        temp_confg.config.add_neovim_binary_to_path = Some(confirmation);
        temp_confg.save_to_file().await?;

        if !confirmation {
            return Ok(());
        }

        drop(temp_confg);
    }

    cfg_if::cfg_if! {
        if #[cfg(windows)] {
            use winreg::enums::*;
            use winreg::RegKey;

            let current_usr = RegKey::predef(HKEY_CURRENT_USER);
            let env = current_usr.open_subkey_with_flags("Environment", KEY_READ | KEY_WRITE)?;
            let usr_path: String = env.get_value("Path")?;
            let usr_path_lower = usr_path.replace('/', "\\").to_lowercase();
            let installation_dir = installation_dir.replace('/', "\\");
            let installation_dir_lower = installation_dir.to_lowercase();

<<<<<<< HEAD
=======
            if usr_path_lower.contains(&installation_dir_lower) {
                return Ok(());
            }

>>>>>>> 93c82b63
            let new_path = if usr_path.ends_with(';') {
                format!("{usr_path}{}", installation_dir)
            } else {
                format!("{usr_path};{}", installation_dir)
            };
            env.set_value("Path", &new_path)?;
        } else {
            use tokio::fs::File;
            use tokio::io::AsyncWriteExt;
            use what_the_path::shell::Shell;

            let shell = Shell::detect_by_shell_var()?;
            let env_paths = copy_env_files_if_not_exist(&config.config, installation_dir).await?;

            match shell {
                Shell::Fish(fish) => {
                    let files = fish.get_rcfiles()?;
                    let fish_file = files[0].join("bob.fish");
                    if fish_file.exists() { return Ok(()) }
                    let mut opened_file = File::create(fish_file).await?;
                    opened_file.write_all(format!("source \"{}\"\n", env_paths[1].to_str().unwrap()).as_bytes()).await?;
                    opened_file.flush().await?;
                },
                shell => {
                    let files = shell.get_rcfiles()?;
                    for file in files {
                        what_the_path::shell::append_to_rcfile(file, &format!(". \"{}\"", env_paths[0].to_str().unwrap()))?;
                    }
                }
            }
        }
    }

    info!("Added {installation_dir} to system PATH. Please start a new terminal session for changes to take effect.");

    Ok(())
}

#[cfg(target_family = "unix")]
async fn copy_env_files_if_not_exist(
    config: &Config,
    installation_dir: &str,
) -> Result<Vec<PathBuf>> {
    use crate::helpers::directories::get_downloads_directory;
    use tokio::io::AsyncWriteExt;

    let fish_env = include_str!("../../env/env.fish").replace("{nvim_bin}", installation_dir);
    let posix_env = include_str!("../../env/env.sh").replace("{nvim_bin}", installation_dir);
    let downloads_dir = get_downloads_directory(config).await?;
    let env_dir = downloads_dir.join("env");

    // Ensure the env directory exists
    fs::create_dir_all(&env_dir).await?;

    // Define the file paths
    let fish_env_path = env_dir.join("env.fish");
    let posix_env_path = env_dir.join("env.sh");

    // Check if the files exist and write the content if they don't
    if !fish_env_path.exists() {
        let mut file = fs::File::create(&fish_env_path).await?;
        file.write_all(fish_env.as_bytes()).await?;
        file.flush().await?;
    }

    if !posix_env_path.exists() {
        let mut file = fs::File::create(&posix_env_path).await?;
        file.write_all(posix_env.as_bytes()).await?;
        file.flush().await?;
    }

    Ok(vec![posix_env_path, fish_env_path])
}<|MERGE_RESOLUTION|>--- conflicted
+++ resolved
@@ -347,13 +347,6 @@
             let installation_dir = installation_dir.replace('/', "\\");
             let installation_dir_lower = installation_dir.to_lowercase();
 
-<<<<<<< HEAD
-=======
-            if usr_path_lower.contains(&installation_dir_lower) {
-                return Ok(());
-            }
-
->>>>>>> 93c82b63
             let new_path = if usr_path.ends_with(';') {
                 format!("{usr_path}{}", installation_dir)
             } else {
