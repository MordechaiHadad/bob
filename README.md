--- conflicted
+++ resolved
@@ -11,23 +11,6 @@
 Bob is a cross-platform and easy-to-use Neovim version manager, allowing for easy switching between versions right from the command line.
 
 ## Prerequisites
-<<<<<<< HEAD
-
-Make sure you don't have neovim already installed via other ways e.g. package manager.
-
-<details>
-<summary>When building from source</summary>
-
-Install [rustup](https://www.rust-lang.org/tools/install)
-
-</details>
-
-## :wrench: Installation
-
-### Install from source
-
-1. `cargo install --git https://github.com/MordechaiHadad/bob.git`
-=======
 
 Make sure you don't have Neovim already installed via other ways e.g. a package manager.
 
@@ -58,7 +41,6 @@
 #### For OpenSSL v3.0.+ users
 
 1. `cargo install --git https://github.com/MordechaiHadad/bob.git --features bob/rustls`
->>>>>>> 99a0e41f
 2. Run bob with `bob`
 
 ## :question: Usage
@@ -66,12 +48,6 @@
 - `bob use |nightly|stable|<version-string>|<commit-hash>|`
 
 Switch to the specified version, will auto-invoke install command if the version is not installed already.
-<<<<<<< HEAD
-
-<details>
-<summary>Windows side note</summary>
-=======
->>>>>>> 99a0e41f
 
 **Windows side note:** make sure to run the application as administrator to properly switch a version.
 
@@ -81,13 +57,9 @@
 
 Install the specified version, can also be used to update out-of-date nightly version.
 
-<<<<<<< HEAD
-- `bob uninstall |nightly|stable|<version-string>|<commit-hash>|`
-=======
 ---
 
 - `bob uninstall |nightly|stable|<version-string>|`
->>>>>>> 99a0e41f
 
 Uninstall the specified version.
 
@@ -150,11 +122,7 @@
 ## :heart: Credits And Inspiration
 
 - [nvm](https://github.com/nvm-sh/nvm) A node version manager
-<<<<<<< HEAD
-- [nvenv](https://github.com/NTBBloodbath/nvenv) A neovim version manager written by NTBBloodbath
-=======
 - [nvenv](https://github.com/NTBBloodbath/nvenv) A Neovim version manager written by NTBBloodbath
->>>>>>> 99a0e41f
 
 ### Contributors
 
